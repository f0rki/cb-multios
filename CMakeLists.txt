--- conflicted
+++ resolved
@@ -85,21 +85,15 @@
 
     # Add patched defines
     target_compile_definitions(${target}_patched PUBLIC "${patch_defs}")
-<<<<<<< HEAD
-    
-    target_link_libraries(${target} LINK_PUBLIC libcgc)
-    target_link_libraries(${target}_patched LINK_PUBLIC libcgc)
+
+    target_link_libraries(${target} LINK_PUBLIC cgc)
+    target_link_libraries(${target}_patched LINK_PUBLIC cgc)
 
     if(${WITEVAL})
         # compile object files to bitcode
         target_compile_options("${target}" PUBLIC -emit-llvm -c)
         target_compile_options("${target}_patched" PUBLIC -emit-llvm -c)
     endif()
-endfunction()
-=======
-
-    target_link_libraries(${target} LINK_PUBLIC cgc)
-    target_link_libraries(${target}_patched LINK_PUBLIC cgc)
 endfunction(build)
 
 function(buildPOV path cb pov)
@@ -121,7 +115,6 @@
 
     target_link_libraries(${target} LINK_PUBLIC cgc pov)
 endfunction(buildPOV)
->>>>>>> 3a7fedd7
 
 function(buildCB)
     # Generate all the patched #defines for this challenge
