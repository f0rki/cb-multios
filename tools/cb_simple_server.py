#!/usr/bin/env python

import argparse
import os
import re
import socket
import subprocess
import sys
import time
import thread
from SocketServer import ForkingTCPServer, StreamRequestHandler
import signal

# For OS specific tasks
IS_DARWIN = sys.platform == 'darwin'
IS_LINUX = 'linux' in sys.platform


class TimeoutError(Exception):
    pass


def alarm_handler(signum, frame):
    raise TimeoutError()


def stdout_flush(s):
    sys.stdout.write(s)
    sys.stdout.flush()


def try_delete(path):
    try:
        os.remove(path)
    except OSError:
        pass


class ChallengeHandler(StreamRequestHandler):
    challenges = []
    chal_timeout = 2
    use_signals = False

    def handle(self):
        # Setup fds for all challenges according to:
        # https://github.com/CyberGrandChallenge/cgc-release-documentation/blob/master/newsletter/ipc.md

        # Get the test path for logging purposes
        testpath = self.rfile.readline()

        # Get the seed from cb-replay
        # Encoded seed sent as:
        # [record count (1)] [record type (1)] [record size (48)] [seed]
        seed = self.rfile.read(60)[12:].encode('hex')

        # Get the pid of cb-replay
        # This will be used to send a signal when challenges are ready
        if self.use_signals:
            replay_pid = self.rfile.readline()
            try:
                replay_pid = int(replay_pid)
            except ValueError:
                sys.stderr.write("Invalid cb-replay pid: {}".format(replay_pid))
                return

        # This is the first fd after all of the challenges
        last_fd = 2 * len(self.challenges) + 3

        # Make sure the socket fds are out of the way
        req_socks = [last_fd + 2, last_fd + 3]
        os.dup2(self.wfile.fileno(), req_socks[0])
        os.dup2(self.rfile.fileno(), req_socks[1])

        # Duplicate stdin/out to fds after the challenge fds so we can restore them later
        saved = [last_fd, last_fd + 1]
        os.dup2(0, saved[0])
        os.dup2(1, saved[1])

        # Redirect stdin/out to the socket
        os.dup2(req_socks[0], 0)
        os.dup2(req_socks[1], 1)

        # Create all challenge fds
        socks = []
        if len(self.challenges) > 1:
            # Close fds where the sockets will be placed
            os.closerange(3, last_fd)

            new_fd = 3  # stderr + 1
            for i in xrange(len(self.challenges)):
                # Create a socketpair for every running binary
                socks += socket.socketpair(socket.AF_UNIX, socket.SOCK_STREAM, socket.AF_UNSPEC)
                sock_fds = [sock.fileno() for sock in socks[-2:]]

                # Duplicate the sockets to the correct fds if needed
                for fd in sock_fds:
                    if fd != new_fd:
                        os.dup2(fd, new_fd)
                    new_fd += 1

        # Start all challenges
        cb_env = {'seed': seed}
        procs = [subprocess.Popen(c, env=cb_env) for c in self.challenges]

        # Send a signal to cb-replay to tell it the challenges are ready
        # NOTE: cb-replay has been modified to wait for this
        # This forces cb-replay to wait until all binaries are running,
        # avoiding the race condition where the replay starts too early
        # Using SIGILL here because SIGUSR1 is invalid on Windows
        if self.use_signals:
            os.kill(replay_pid, signal.SIGILL)

        # Continue until any of the processes die
        # TODO: SIGALRM is invalid on Windows
        signal.signal(signal.SIGALRM, alarm_handler)
        signal.alarm(self.chal_timeout)
        try:
            # Wait until any process exits
            while all([proc.poll() is None for proc in procs]):
                time.sleep(0.1)

            # Give the others a chance to exit
            map(lambda p: p.wait(), procs)
        except TimeoutError:
            pass

        # Kill any remaining processes
        for proc in procs:
            if proc.poll() is None:
                # first ask them to terminate nicely
                proc.terminate()
                time.sleep(1)
                if proc.returncode is None:
                    # if they haven't exited yet, just kill
                    proc.kill()

        # Close all sockpairs
        map(lambda s: s.close(), socks)

        # Try to close any remaining duplicated sock fds
        os.closerange(3, last_fd)

        # Restore stdin/out
        os.dup2(saved[0], 0)
        os.dup2(saved[1], 1)

        # If any of the processes crashed, print out crash info
        for proc in procs:
<<<<<<< HEAD
            if proc.returncode not in [None, 0, signal.SIGTERM, signal.SIGABRT]:
                # Print the return code
                pid, sig = proc.pid, abs(proc.returncode)
                sig_name = "unknown signal"
                for k, v in signal.__dict__.iteritems():
                    if v == sig and k.startswith("SIG") and not k.startswith("SIG_"):
                        sig_name = k
                stdout_flush('Process generated signal (pid: {}, signal: {} {}) - {}\n'.format(pid, sig, sig_name, testpath))
=======
            if proc.returncode not in [None, 0, signal.SIGTERM]:
                pid, sig = proc.pid, abs(proc.returncode)
                stdout_flush('[DEBUG] pid: {}, sig: {}\n'.format(pid, sig))
>>>>>>> 9c931bbd

                # Attempt to get register values
                regs = self.get_core_dump_regs(pid)
                if regs is not None:
                    # If a core dump was generated, report this as a crash
                    stdout_flush('Process generated signal (pid: {}, signal: {}) - {}\n'.format(pid, sig, testpath))

                    # Report the register states
                    reg_str = ' '.join(['{}:{}'.format(reg, val) for reg, val in regs.iteritems()])
                    stdout_flush('register states - {}\n'.format(reg_str))

        # Final cleanup
        self.clean_cores(procs)

    def get_core_dump_regs(self, pid):
        """ Read all register values from a core dump
        On OS X, all core dumps are stored as /cores/core.[pid]
        On Linux, the core dump is stored as a 'core' file in the cwd

        Args:
            pid (int): pid of the process that generated the core dump
        Returns:
            (dict): Registers and their values
        """
        # Create a gdb/lldb command to get regs
        if IS_DARWIN:
            cmd = [
                'lldb',
                '--core', '/cores/core.{}'.format(pid),
                '--batch', '--one-line', 'register read'
            ]
        elif IS_LINUX:
            cmd = [
                'gdb',
                '--core', 'core',
                '--batch', '-ex', 'info registers'
            ]

        # Read the registers
        dbg_out = '\n'.join(subprocess.Popen(cmd, stdout=subprocess.PIPE, stderr=subprocess.PIPE).communicate())
        if 'No such file or directory' in dbg_out or "doesn't exist" in dbg_out:
            stdout_flush('Core dump not found, are they enabled on your system?\n')
            return

        # Parse out registers/values
        regs = {}
        for line in dbg_out.split('\n'):
            # Try to match a register value
            match = re.search(r'([a-z]+)[=\ ]+0x([a-fA-F0-9]+)', line)
            if match is not None:
                regs[match.group(1)] = match.group(2)

        return regs

    def clean_cores(self, procs):
        """ Delete all generated core dumps

        Args:
            procs (list): List of all processes that may have generated core dumps
        """
        if IS_DARWIN:
            map(try_delete, ['/cores/core.{}'.format(p.pid) for p in procs])
        elif IS_LINUX:
            try_delete('core')


class LimitedForkServer(ForkingTCPServer):
    def __init__(self, server_address, handler, max_connections):
        self.max_connections = max_connections
        ForkingTCPServer.__init__(self, server_address, handler)

    def process_request(self, request, client_address):
        # Only the parent (server) will return from this
        ForkingTCPServer.process_request(self, request, client_address)

        # Check if we need to shutdown now
        self.max_connections -= 1
        stdout_flush('Client connected! {} remaining\n'.format(self.max_connections))
        if self.max_connections <= 0:
            stdout_flush('No more connections allowed, shutting down!\n')
            thread.start_new_thread(self.shutdown, ())


def main():
    parser = argparse.ArgumentParser()

    parser.add_argument('-p', '--port', required=True, type=int,
                        help='TCP port used for incoming connections')
    parser.add_argument('-d', '--directory', required=True,
                        help='Directory containing the challenge binaries')
    parser.add_argument('-m', '--max-connections', required=False,
                        type=int, default=0,
                        help='The number of connections this server will handle before shutting down')
    parser.add_argument('-t', '--timeout', type=int,
                        help='The time in seconds that challenges are allowed to run before quitting'
                        ' (default is {} seconds)'.format(ChallengeHandler.chal_timeout))
    parser.add_argument('--use-signals', action='store_true',
                        help='Use signals to coordinate starting the challenges with another process')
    parser.add_argument('challenge_binaries', nargs='+',
                        help='List of challenge binaries to run on the server')

    args = parser.parse_args(sys.argv[1:])

    # Generate the full paths to all binaries in the request handler
    cdir = os.path.abspath(args.directory)
    for chal in args.challenge_binaries:
        ChallengeHandler.challenges.append(os.path.join(cdir, chal))

    # Set challenge timeout
    if args.timeout and args.timeout > 0:
        ChallengeHandler.chal_timeout = args.timeout

    # Set how the handler will start challenges
    ChallengeHandler.use_signals = args.use_signals

    # Start the challenge server
    ForkingTCPServer.allow_reuse_address = True
    if args.max_connections > 0:
        srv = LimitedForkServer(('localhost', args.port), ChallengeHandler, args.max_connections)
    else:
        srv = ForkingTCPServer(('localhost', args.port), ChallengeHandler)

    try:
        stdout_flush('Starting server at localhost:{}\n'.format(args.port))
        srv.serve_forever()
    except KeyboardInterrupt:
        pass
    finally:
        srv.server_close()


if __name__ == '__main__':
    exit(main())<|MERGE_RESOLUTION|>--- conflicted
+++ resolved
@@ -146,7 +146,6 @@
 
         # If any of the processes crashed, print out crash info
         for proc in procs:
-<<<<<<< HEAD
             if proc.returncode not in [None, 0, signal.SIGTERM, signal.SIGABRT]:
                 # Print the return code
                 pid, sig = proc.pid, abs(proc.returncode)
@@ -154,12 +153,7 @@
                 for k, v in signal.__dict__.iteritems():
                     if v == sig and k.startswith("SIG") and not k.startswith("SIG_"):
                         sig_name = k
-                stdout_flush('Process generated signal (pid: {}, signal: {} {}) - {}\n'.format(pid, sig, sig_name, testpath))
-=======
-            if proc.returncode not in [None, 0, signal.SIGTERM]:
-                pid, sig = proc.pid, abs(proc.returncode)
-                stdout_flush('[DEBUG] pid: {}, sig: {}\n'.format(pid, sig))
->>>>>>> 9c931bbd
+                stdout_flush('[DEBUG] pid: {}, signal: {} {}, testpath: {}\n'.format(pid, sig, sig_name, testpath))
 
                 # Attempt to get register values
                 regs = self.get_core_dump_regs(pid)
