--- conflicted
+++ resolved
@@ -4,12 +4,9 @@
 import os
 import subprocess
 import sys
-<<<<<<< HEAD
 import logging
-=======
 import datetime
 from collections import OrderedDict
->>>>>>> 4752d742
 
 import xlsxwriter as xl  # pip install xlsxwriter
 import xlsxwriter.utility as xlutil
@@ -22,8 +19,7 @@
 TOOLS_DIR = os.path.dirname(os.path.abspath(__file__))
 CHAL_DIR = os.path.join(os.path.dirname(TOOLS_DIR), 'processed-challenges')
 TEST_DIR = os.path.join(TOOLS_DIR, 'cb-testing')
-<<<<<<< HEAD
-log = None
+BUILD_DIR = os.path.join(os.path.dirname(TOOLS_DIR), 'build')
 
 
 def setup_logging(console=True, logfile=None, loglevel=logging.INFO,
@@ -50,14 +46,6 @@
         log.addHandler(handler)
 
     return log
-=======
-BUILD_DIR = os.path.join(os.path.dirname(TOOLS_DIR), 'build')
-
-
-def debug(s):
-    sys.stdout.write(str(s))
-    sys.stdout.flush()
->>>>>>> 4752d742
 
 
 class Score:
